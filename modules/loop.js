--- conflicted
+++ resolved
@@ -63,12 +63,7 @@
     );
   }
 
-<<<<<<< HEAD
-  return {
-    model,
-    effect,
-    [isLoopSymbol]: true
-  };
+  return [model, effect];
 }
 
 /**
@@ -78,7 +73,4 @@
   return isLoop(state) ?
     state :
     loop(state, none());
-=======
-  return [model, effect];
->>>>>>> 838db848
 }