--- conflicted
+++ resolved
@@ -13,19 +13,6 @@
   isEffect,
   effectToPromise,
 } from './effects';
-
-<<<<<<< HEAD
-
-/**
- * Lifts a state to a looped state if it is not already.
- */
-function liftState(state) {
-  return isLoop(state) ?
-    state :
-    loop(state, none());
-}
-=======
->>>>>>> 0b40b898
 
 /**
  * Lifts a reducer to always return a looped state.
